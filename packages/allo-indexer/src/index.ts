--- conflicted
+++ resolved
@@ -12,7 +12,6 @@
 const ALCHEMY_API_KEY = process.env.ALCHEMY_API_KEY;
 const PINATA_GATEWAY_URL = process.env.PINATA_GATEWAY_URL;
 const PINATA_GATEWAY_KEY = process.env.PINATA_GATEWAY_KEY;
-const ALCHEMY_API_KEY = process.env.ALCHEMY_API_KEY;
 
 const MAX_RETRY_COUNT = 5;
 
@@ -68,12 +67,8 @@
   const [decimals, symbol] = await fetchToken(token, context.client);
 
   const tokenPrice = await fetchTokenPrice(symbol);
-<<<<<<< HEAD
   const amountInUSD = toAmountInUSD(amount, tokenPrice);
-=======
-  const amountInUSD = BigInt(Number(amount) * tokenPrice);
 
->>>>>>> d513cbc5
   await context.db.insert(schemas.allocation).values({
     id: `${event.log.id}`,
     strategy: event.log.address,
@@ -114,12 +109,9 @@
 }
 
 async function fetchToken(address: Address, client: Context["client"]) {
-<<<<<<< HEAD
   if (address === zeroAddress) return [18, "ETH"] as const;
 
-=======
   console.log("Fetching token decimal and symbol for: ", address);
->>>>>>> d513cbc5
   return pRetry(
     () => {
       const tokenContract = {
@@ -138,17 +130,14 @@
 
 async function fetchTokenPrice(symbol: string) {
   console.log("Fetching token price for symbol:", symbol);
-<<<<<<< HEAD
   if (!ALCHEMY_API_KEY) {
     console.log("ALCHEMY_API_KEY not set. Cannot fetch token price.");
     return "0";
   }
   // Our ERC20Mock token used for testing
   if (symbol === "tUSD") symbol = "USDC";
-=======
   console.log({ ALCHEMY_API_KEY, symbol });
   if (!ALCHEMY_API_KEY) return 0;
->>>>>>> d513cbc5
   return pRetry(
     () => {
       return fetch(
@@ -162,20 +151,12 @@
             data: { prices: { value: string }[] }[];
           };
         })
-<<<<<<< HEAD
         .then((r) => String(r.data?.[0]?.prices[0]?.value ?? 0));
-=======
-        .then((r) => Number(r.data?.[0]?.prices[0]?.value ?? 0));
->>>>>>> d513cbc5
     },
     { retries: MAX_RETRY_COUNT }
   ).catch((err) => {
     console.log("fetchTokenPrice error:", err);
-<<<<<<< HEAD
-    return String(0);
-=======
-    return 0;
->>>>>>> d513cbc5
+    return "0";
   });
 }
 
